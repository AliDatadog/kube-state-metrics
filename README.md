# Overview

[![Build Status](https://travis-ci.org/kubernetes/kube-state-metrics.svg?branch=master)](https://travis-ci.org/kubernetes/kube-state-metrics)  [![Go Report Card](https://goreportcard.com/badge/github.com/kubernetes/kube-state-metrics)](https://goreportcard.com/report/github.com/kubernetes/kube-state-metrics) [![GoDoc](https://godoc.org/github.com/kubernetes/kube-state-metrics?status.svg)](https://godoc.org/github.com/kubernetes/kube-state-metrics)

kube-state-metrics is a simple service that listens to the Kubernetes API
server and generates metrics about the state of the objects. (See examples in
the Metrics section below.) It is not focused on the health of the individual
Kubernetes components, but rather on the health of the various objects inside,
such as deployments, nodes and pods.

kube-state-metrics is about generating metrics from Kubernetes API objects
without modification. This ensures that features provided by kube-state-metrics
have the same grade of stability as the Kubernetes API objects themselves. In
turn, this means that kube-state-metrics in certain situations may not show the
exact same values as kubectl, as kubectl applies certain heuristics to display
comprehensible messages. kube-state-metrics exposes raw data unmodified from the
Kubernetes API, this way users have all the data they require and perform
heuristics as they see fit.

The metrics are exported on the HTTP endpoint `/metrics` on the listening port
(default 8080). They are served as plaintext. They are designed to be consumed
either by Prometheus itself or by a scraper that is compatible with scraping a
Prometheus client endpoint. You can also open `/metrics` in a browser to see
the raw metrics.

## Table of Contents

- [Versioning](#versioning)
  - [Kubernetes Version](#kubernetes-version)
  - [Compatibility matrix](#compatibility-matrix)
  - [Resource group version compatibility](#resource-group-version-compatibility)
  - [Container Image](#container-image)
- [Metrics Documentation](#metrics-documentation)
- [Kube-state-metrics self metrics](#kube-state-metrics-self-metrics)
- [Resource recommendation](#resource-recommendation)
- [A note on costing](#a-note-on-costing)
- [kube-state-metrics vs. metrics-server](#kube-state-metrics-vs-metrics-server)
- [Scaling kube-state-metrics](#scaling-kube-state-metrics)
  - [Resource recommendation](#resource-recommendation)
  - [Horizontal scaling (sharding)](#horizontal-scaling-sharding)
    - [Automated sharding](#automated-sharding)
- [Setup](#setup)
  - [Building the Docker container](#building-the-docker-container)
- [Usage](#usage)
  - [Kubernetes Deployment](#kubernetes-deployment)
  - [Limited privileges environment](#limited-privileges-environment)
  - [Development](#development)
  - [Developer Contributions](#developer-contributions)

### Versioning

#### Kubernetes Version

kube-state-metrics uses [`client-go`](https://github.com/kubernetes/client-go) to talk with
Kubernetes clusters. The supported Kubernetes cluster version is determined by `client-go`.
The compatibility matrix for client-go and Kubernetes cluster can be found
[here](https://github.com/kubernetes/client-go#compatibility-matrix).
All additional compatibility is only best effort, or happens to still/already be supported.

#### Compatibility matrix
At most, 5 kube-state-metrics and 5 [kubernetes releases](https://github.com/kubernetes/kubernetes/releases) will be recorded below.

<<<<<<< HEAD
| kube-state-metrics | **Kubernetes 1.13** | **Kubernetes 1.14** |  **Kubernetes 1.15** |  **Kubernetes 1.16** |  **Kubernetes 1.17** |
|--------------------|---------------------|---------------------|----------------------|----------------------|----------------------|
| **v1.6.0**         |         ✓           |         -           |          -           |          -           |          -           |
| **v1.7.2**         |         ✓           |         ✓           |          -           |          -           |          -           |
| **v1.8.0**         |         ✓           |         ✓           |          ✓           |          -           |          -           |
| **v1.9.4**         |         ✓           |         ✓           |          ✓           |          ✓           |          -           |
| **master**         |         ✓           |         ✓           |          ✓           |          ✓           |          ✓           |
=======
| kube-state-metrics | **Kubernetes 1.12** | **Kubernetes 1.13** | **Kubernetes 1.14** |  **Kubernetes 1.15** |  **Kubernetes 1.16** |
|--------------------|---------------------|---------------------|---------------------|----------------------|----------------------|
| **v1.5.0**         |         ✓           |         -           |         -           |          -           |          -           |
| **v1.6.0**         |         ✓           |         ✓           |         -           |          -           |          -           |
| **v1.7.2**         |         ✓           |         ✓           |         ✓           |          -           |          -           |
| **v1.8.0**         |         ✓           |         ✓           |         ✓           |          ✓           |          -           |
| **v1.9.5**         |         ✓           |         ✓           |         ✓           |          ✓           |          ✓           |
| **master**         |         ✓           |         ✓           |         ✓           |          ✓           |          ✓           |
>>>>>>> 7710f435
- `✓` Fully supported version range.
- `-` The Kubernetes cluster has features the client-go library can't use (additional API objects, etc).

#### Resource group version compatibility
Resources in Kubernetes can evolve, i.e., the group version for a resource may change from alpha to beta and finally GA
in different Kubernetes versions. For now, kube-state-metrics will only use the oldest API available in the latest
release.

#### Container Image

The latest container image can be found at:
<<<<<<< HEAD
* `quay.io/coreos/kube-state-metrics:v1.9.4`
* `k8s.gcr.io/kube-state-metrics:v1.9.4`
=======
* `quay.io/coreos/kube-state-metrics:v1.9.5`
* `k8s.gcr.io/kube-state-metrics:v1.9.5`
>>>>>>> 7710f435

**Note**:
The recommended docker registry for kube-state-metrics is `quay.io`. kube-state-metrics on
`gcr.io` is only maintained on best effort as it requires external help from Google employees.

### Metrics Documentation

There are many more metrics we could report, but this first pass is focused on
those that could be used for actionable alerts. Please contribute PR's for
additional metrics!

> WARNING: THESE METRIC/TAG NAMES ARE UNSTABLE AND MAY CHANGE IN A FUTURE RELEASE.
> For now, the following metrics and resources
>
> **metrics**
>	* `kube_pod_container_resource_requests_nvidia_gpu_devices`
>	* `kube_pod_container_resource_limits_nvidia_gpu_devices`
>	* `kube_node_status_capacity_nvidia_gpu_cards`
>	* `kube_node_status_allocatable_nvidia_gpu_cards`
>
>	are removed in kube-state-metrics v1.4.0.
>
> Any resources and metrics based on alpha Kubernetes APIs are excluded from any stability guarantee,
> which may be changed at any given release.

See the [`docs`](docs) directory for more information on the exposed metrics.

### Kube-state-metrics self metrics

kube-state-metrics exposes its own general process metrics under `--telemetry-host` and `--telemetry-port` (default 8081).

kube-state-metrics also exposes list and watch success and error metrics. These can be used to calculate the error rate of list or watch resources.
If you encounter those errors in the metrics, it is most likely a configuration or permission issue, and the next thing to investigate would be looking
at the logs of kube-state-metrics.

Example of the above mentioned metrics:
```
kube_state_metrics_list_total{resource="*v1.Node",result="success"} 1
kube_state_metrics_list_total{resource="*v1.Node",result="error"} 52
kube_state_metrics_watch_total{resource="*v1beta1.Ingress",result="success"} 1
```

### Scaling kube-state-metrics

#### Resource recommendation

> Note: These recommendations are based on scalability tests done over a year ago. They may differ significantly today.

Resource usage for kube-state-metrics changes with the Kubernetes objects (Pods/Nodes/Deployments/Secrets etc.) size of the cluster.
To some extent, the Kubernetes objects in a cluster are in direct proportion to the node number of the cluster.

As a general rule, you should allocate

* 200MiB memory
* 0.1 cores

For clusters of more than 100 nodes, allocate at least

* 2MiB memory per node
* 0.001 cores per node

These numbers are based on [scalability tests](https://github.com/kubernetes/kube-state-metrics/issues/124#issuecomment-318394185) at 30 pods per node.

Note that if CPU limits are set too low, kube-state-metrics' internal queues will not be able to be worked off quickly enough, resulting in increased memory consumption as the queue length grows. If you experience problems resulting from high memory allocation, try increasing the CPU limits.

### A note on costing

By default, kube-state-metrics exposes several metrics for events across your cluster. If you have a large number of frequently-updating resources on your cluster, you may find that a lot of data is ingested into these metrics. This can incur high costs on some cloud providers. Please take a moment to [configure what metrics you'd like to expose](docs/cli-arguments.md), as well as consult the documentation for your Kubernetes environment in order to avoid unexpectedly high costs.

### kube-state-metrics vs. metrics-server

The [metrics-server](https://github.com/kubernetes-incubator/metrics-server)
is a project that has been inspired by
[Heapster](https://github.com/kubernetes-retired/heapster) and is implemented
to serve the goals of core metrics pipelines in [Kubernetes monitoring
architecture](https://github.com/kubernetes/community/blob/master/contributors/design-proposals/instrumentation/monitoring_architecture.md).
It is a cluster level component which periodically scrapes metrics from all
Kubernetes nodes served by Kubelet through Summary API. The metrics are
aggregated, stored in memory and served in [Metrics API
format](https://git.k8s.io/metrics/pkg/apis/metrics/v1alpha1/types.go). The
metric-server stores the latest values only and is not responsible for
forwarding metrics to third-party destinations.

kube-state-metrics is focused on generating completely new metrics from
Kubernetes' object state (e.g. metrics based on deployments, replica sets,
etc.). It holds an entire snapshot of Kubernetes state in memory and
continuously generates new metrics based off of it. And just like the
metric-server it too is not responsibile for exporting its metrics anywhere.

Having kube-state-metrics as a separate project also enables access to these
metrics from monitoring systems such as Prometheus.

#### Horizontal scaling (sharding)

In order to scale kube-state-metrics horizontally, some automated sharding capabilities have been implemented. It is configured with the following flags:

* `--shard` (zero indexed)
* `--total-shards`

Sharding is done by taking an md5 sum of the Kubernetes Object's UID and performing a modulo operation on it, with the total number of shards. The configured shard decides whether the object is handled by the respective instance of kube-state-metrics or not. Note that this means all instances of kube-state-metrics even if sharded will have the network traffic and the resource consumption for unmarshaling objects for all objects, not just the ones it is responsible for. To optimize this further, the Kubernetes API would need to support sharded list/watch capabilities. Overall memory consumption should be 1/n th of each shard compared to an unsharded setup. Typically, kube-state-metrics needs to be memory and latency optimized in order for it to return its metrics rather quickly to Prometheus.

Sharding should be used carefully, and additional monitoring should be set up in order to ensure that sharding is set up and functioning as expected (eg. instances for each shard out of the total shards are configured).

##### Automated sharding

There is also an experimental feature, that allows kube-state-metrics to auto discover its nominal position if it is deployed in a StatefulSet, in order to automatically configure sharding. This is an experimental feature and may be broken or removed without notice.

To enable automated sharding kube-state-metrics must be run by a `StatefulSet` and the pod names and namespace must be handed to the kube-state-metrics process via the `--pod` and `--pod-namespace` flags.

There are example manifests demonstrating the autosharding functionality in [`/examples/autosharding`](./examples/autosharding).

### Setup

Install this project to your `$GOPATH` using `go get`:

```
go get k8s.io/kube-state-metrics
```

#### Building the Docker container

Simply run the following command in this root folder, which will create a
self-contained, statically-linked binary and build a Docker image:
```
make container
```

### Usage

Simply build and run kube-state-metrics inside a Kubernetes pod which has a
service account token that has read-only access to the Kubernetes cluster.

#### Kubernetes Deployment

To deploy this project, you can simply run `kubectl apply -f examples/standard` and a
Kubernetes service and deployment will be created. (Note: Adjust the apiVersion of some resource if your kubernetes cluster's version is not 1.8+, check the yaml file for more information).

To have Prometheus discover kube-state-metrics instances it is advised to create a specific Prometheus scrape config for kube-state-metrics that picks up both metrics endpoints. Annotation based discovery is discouraged as only one of the endpoints would be able to be selected, plus kube-state-metrics in most cases has special authentication and authorization requirements as it essentially grants read access through the metrics endpoint to most information available to it.

**Note:** Google Kubernetes Engine (GKE) Users - GKE has strict role permissions that will prevent the kube-state-metrics roles and role bindings from being created. To work around this, you can give your GCP identity the cluster-admin role by running the following one-liner:

```
kubectl create clusterrolebinding cluster-admin-binding --clusterrole=cluster-admin --user=$(gcloud info --format='value(config.account)')
```

Note that your GCP identity is case sensitive but `gcloud info` as of Google Cloud SDK 221.0.0 is not. This means that if your IAM member contains capital letters, the above one-liner may not work for you. If you have 403 forbidden responses after running the above command and `kubectl apply -f examples/standard`, check the IAM member associated with your account at https://console.cloud.google.com/iam-admin/iam?project=PROJECT_ID. If it contains capital letters, you may need to set the --user flag in the command above to the case-sensitive role listed at https://console.cloud.google.com/iam-admin/iam?project=PROJECT_ID.

After running the above, if you see `Clusterrolebinding "cluster-admin-binding" created`, then you are able to continue with the setup of this service.

#### Limited privileges environment

If you want to run kube-state-metrics in an environment where you don't have cluster-reader role, you can:

- create a serviceaccount
```yaml
apiVersion: v1
kind: ServiceAccount
metadata:
  name: kube-state-metrics
  namespace: your-namespace-where-kube-state-metrics-will-deployed
```

- give it `view` privileges on specific namespaces (using roleBinding) (*note: you can add this roleBinding to all the NS you want your serviceaccount to access*)
```yaml
apiVersion: rbac.authorization.k8s.io/v1
kind: RoleBinding
metadata:
  name: kube-state-metrics
  namespace: project1
roleRef:
  apiGroup: rbac.authorization.k8s.io
  kind: ClusterRole
  name: view
subjects:
  - kind: ServiceAccount
    name: kube-state-metrics
    namespace: your-namespace-where-kube-state-metrics-will-deployed
```

- then specify a set of namespaces (using the `--namespace` option) and a set of kubernetes objects (using the `--collectors`) that your serviceaccount has access to in the `kube-state-metrics` deployment configuration

```yaml
spec:
  template:
    spec:
      containers:
      - name: kube-state-metrics
        args:
          - '--collectors=pods'
          - '--namespace=project1'
```

For the full list of arguments available, see the documentation in [docs/cli-arguments.md](./docs/cli-arguments.md)

#### Development

When developing, test a metric dump against your local Kubernetes cluster by
running:

> Users can override the apiserver address in KUBE-CONFIG file with `--apiserver` command line.

	go install
	kube-state-metrics --port=8080 --telemetry-port=8081 --kubeconfig=<KUBE-CONFIG> --apiserver=<APISERVER>

Then curl the metrics endpoint

	curl localhost:8080/metrics

To run the e2e tests locally see the documentation in [tests/README.md](./tests/README.md).

#### Developer Contributions

When developing, there are certain code patterns to follow to better your contributing experience and likelihood of e2e and other ci tests to pass. To learn more about them, see the documentation in [docs/developer/guide.md](./docs/developer/guide.md).<|MERGE_RESOLUTION|>--- conflicted
+++ resolved
@@ -60,24 +60,13 @@
 #### Compatibility matrix
 At most, 5 kube-state-metrics and 5 [kubernetes releases](https://github.com/kubernetes/kubernetes/releases) will be recorded below.
 
-<<<<<<< HEAD
 | kube-state-metrics | **Kubernetes 1.13** | **Kubernetes 1.14** |  **Kubernetes 1.15** |  **Kubernetes 1.16** |  **Kubernetes 1.17** |
 |--------------------|---------------------|---------------------|----------------------|----------------------|----------------------|
 | **v1.6.0**         |         ✓           |         -           |          -           |          -           |          -           |
 | **v1.7.2**         |         ✓           |         ✓           |          -           |          -           |          -           |
 | **v1.8.0**         |         ✓           |         ✓           |          ✓           |          -           |          -           |
-| **v1.9.4**         |         ✓           |         ✓           |          ✓           |          ✓           |          -           |
+| **v1.9.5**         |         ✓           |         ✓           |          ✓           |          ✓           |          -           |
 | **master**         |         ✓           |         ✓           |          ✓           |          ✓           |          ✓           |
-=======
-| kube-state-metrics | **Kubernetes 1.12** | **Kubernetes 1.13** | **Kubernetes 1.14** |  **Kubernetes 1.15** |  **Kubernetes 1.16** |
-|--------------------|---------------------|---------------------|---------------------|----------------------|----------------------|
-| **v1.5.0**         |         ✓           |         -           |         -           |          -           |          -           |
-| **v1.6.0**         |         ✓           |         ✓           |         -           |          -           |          -           |
-| **v1.7.2**         |         ✓           |         ✓           |         ✓           |          -           |          -           |
-| **v1.8.0**         |         ✓           |         ✓           |         ✓           |          ✓           |          -           |
-| **v1.9.5**         |         ✓           |         ✓           |         ✓           |          ✓           |          ✓           |
-| **master**         |         ✓           |         ✓           |         ✓           |          ✓           |          ✓           |
->>>>>>> 7710f435
 - `✓` Fully supported version range.
 - `-` The Kubernetes cluster has features the client-go library can't use (additional API objects, etc).
 
@@ -89,13 +78,8 @@
 #### Container Image
 
 The latest container image can be found at:
-<<<<<<< HEAD
-* `quay.io/coreos/kube-state-metrics:v1.9.4`
-* `k8s.gcr.io/kube-state-metrics:v1.9.4`
-=======
 * `quay.io/coreos/kube-state-metrics:v1.9.5`
 * `k8s.gcr.io/kube-state-metrics:v1.9.5`
->>>>>>> 7710f435
 
 **Note**:
 The recommended docker registry for kube-state-metrics is `quay.io`. kube-state-metrics on
